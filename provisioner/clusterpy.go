--- conflicted
+++ resolved
@@ -294,11 +294,7 @@
 	// accounts.
 	bucketName := fmt.Sprintf(clmCFBucketPattern, strings.TrimPrefix(cluster.InfrastructureAccount, "aws:"), cluster.Region)
 
-<<<<<<< HEAD
-	err = createOrUpdateClusterStack(ctx, awsAdapter, cfgBasePath, cluster, values, bucketName)
-=======
 	err = createOrUpdateClusterStack(awsAdapter, ctx, templateCtx, path.Join(configPath, clusterStackFileName), bucketName)
->>>>>>> a6b56d5a
 	if err != nil {
 		return err
 	}
@@ -371,24 +367,8 @@
 	return p.apply(ctx, logger, cluster, deletions, manifests)
 }
 
-<<<<<<< HEAD
-type clusterStackParams struct {
-	Cluster *api.Cluster
-	Values  map[string]interface{}
-}
-
-func createOrUpdateClusterStack(ctx context.Context, awsAdapter *awsAdapter, baseDir string, cluster *api.Cluster, values map[string]interface{}, bucketName string) error {
-	params := &clusterStackParams{
-		Cluster: cluster,
-		Values:  values,
-	}
-
-	stackFilePath := path.Join(baseDir, clusterStackFileName)
-	output, err := renderTemplate(newTemplateContext(baseDir), stackFilePath, params)
-=======
 func createOrUpdateClusterStack(awsAdapter *awsAdapter, ctx context.Context, templateCtx *templateContext, stackFilePath string, bucketName string) error {
 	output, err := renderTemplate(templateCtx, stackFilePath)
->>>>>>> a6b56d5a
 	if err != nil {
 		return err
 	}
